// License: GPL. For details, see LICENSE file.
package org.openstreetmap.josm.plugins.mapillary;

import java.io.IOException;
import java.net.URL;
import java.util.ArrayList;
import java.util.Arrays;
import java.util.Collection;
import java.util.Collections;
import java.util.HashMap;
import java.util.List;
import java.util.Map;
import java.util.Objects;
import java.util.Set;
import java.util.concurrent.ConcurrentHashMap;
import java.util.concurrent.CopyOnWriteArrayList;
import java.util.stream.Collectors;
import java.util.stream.Stream;

import javax.json.Json;
import javax.json.JsonException;
import javax.json.JsonReader;
import javax.swing.SwingUtilities;

import org.apache.commons.jcs3.access.CacheAccess;

import org.openstreetmap.josm.data.Bounds;
import org.openstreetmap.josm.data.Data;
import org.openstreetmap.josm.data.DataSource;
import org.openstreetmap.josm.data.cache.BufferedImageCacheEntry;
import org.openstreetmap.josm.gui.MainApplication;
import org.openstreetmap.josm.gui.MapView;
import org.openstreetmap.josm.plugins.mapillary.cache.CacheUtils;
import org.openstreetmap.josm.plugins.mapillary.cache.Caches;
import org.openstreetmap.josm.plugins.mapillary.cache.MapillaryCache;
import org.openstreetmap.josm.plugins.mapillary.gui.MapillaryMainDialog;
import org.openstreetmap.josm.plugins.mapillary.gui.imageinfo.ImageInfoPanel;
import org.openstreetmap.josm.plugins.mapillary.gui.layer.MapillaryLayer;
import org.openstreetmap.josm.plugins.mapillary.gui.layer.PointObjectLayer;
import org.openstreetmap.josm.plugins.mapillary.model.ImageDetection;
import org.openstreetmap.josm.plugins.mapillary.oauth.MapillaryUser;
import org.openstreetmap.josm.plugins.mapillary.oauth.OAuthUtils;
import org.openstreetmap.josm.plugins.mapillary.utils.MapillaryProperties;
import org.openstreetmap.josm.plugins.mapillary.utils.MapillaryURL;
import org.openstreetmap.josm.plugins.mapillary.utils.api.JsonDecoder;
import org.openstreetmap.josm.plugins.mapillary.utils.api.JsonImageDetectionDecoder;
import org.openstreetmap.josm.tools.HttpClient;
import org.openstreetmap.josm.tools.Logging;

/**
 * Database class for all the {@link MapillaryAbstractImage} objects.
 *
 * @author nokutu
 * @see MapillaryAbstractImage
 * @see MapillarySequence
 */
public class MapillaryData implements Data {
  private final Set<MapillaryAbstractImage> images = ConcurrentHashMap.newKeySet();
  /**
   * The image currently selected, this is the one being shown.
   */
  private MapillaryAbstractImage selectedImage;
  /**
   * The image under the cursor.
   */
  private MapillaryAbstractImage highlightedImage;
  /**
   * All the images selected, can be more than one.
   */
  private final Set<MapillaryAbstractImage> multiSelectedImages = ConcurrentHashMap.newKeySet();
  /**
   * Listeners of the class.
   */
  private final List<MapillaryDataListener> listeners = new CopyOnWriteArrayList<>();
  /**
   * The bounds of the areas for which the pictures have been downloaded.
   */
  private final List<DataSource> dataSources;

  /**
   * Keeps track of images where detections have been fully downloaded
   */
  private final Set<MapillaryAbstractImage> fullyDownloadedDetections = ConcurrentHashMap.newKeySet();

  /** Keeps track of highlighted images */
  private final Set<MapillaryAbstractImage> highlightedImages = ConcurrentHashMap.newKeySet();

  /**
   * Creates a new object and adds the initial set of listeners.
   */
  public MapillaryData() {
    this.selectedImage = null;
    this.dataSources = new ArrayList<>();

    // Adds the basic set of listeners.
    Arrays.stream(MapillaryPlugin.getMapillaryDataListeners()).forEach(this::addListener);
    if (MainApplication.getMainFrame() != null) {
      addListener(MapillaryMainDialog.getInstance());
      addListener(ImageInfoPanel.getInstance());
    }
  }

  /**
   * Adds an MapillaryImage to the object, and then repaints mapView.
   *
   * @param image The image to be added.
   */
  public void add(MapillaryAbstractImage image) {
    add(image, true);
  }

  /**
   * Adds a MapillaryImage to the object, but doesn't repaint mapView. This is
   * needed for concurrency.
   *
   * @param image  The image to be added.
   * @param update Whether the map must be updated or not.
   * @throws NullPointerException if parameter <code>image</code> is <code>null</code>
   */
  public void add(MapillaryAbstractImage image, boolean update) {
    images.add(image);
    if (update) {
      MapillaryLayer.invalidateInstance();
    }
    fireImagesAdded();
  }

  /**
   * Adds a set of MapillaryImages to the object, and then repaints mapView.
   *
   * @param images The set of images to be added.
   */
  public void addAll(Collection<? extends MapillaryAbstractImage> images) {
    addAll(images, true);
  }

  /**
   * Adds a set of {link MapillaryAbstractImage} objects to this object.
   *
   * @param newImages The set of images to be added.
   * @param update Whether the map must be updated or not.
   */
  public void addAll(Collection<? extends MapillaryAbstractImage> newImages, boolean update) {
    images.addAll(newImages);
    if (update) {
      MapillaryLayer.invalidateInstance();
    }
    fireImagesAdded();
  }

  /**
   * Adds a new listener.
   *
   * @param lis Listener to be added.
   */
  public final void addListener(final MapillaryDataListener lis) {
    listeners.add(lis);
  }

  /**
   * Adds a {@link MapillaryImage} object to the list of selected images, (when
   * ctrl + click)
   *
   * @param image The {@link MapillaryImage} object to be added.
   */
  public void addMultiSelectedImage(final MapillaryAbstractImage image) {
    if (!this.multiSelectedImages.contains(image)) {
      if (this.getSelectedImage() == null) {
        this.setSelectedImage(image);
      } else {
        this.multiSelectedImages.add(image);
      }
    }
    MapillaryLayer.invalidateInstance();
  }

  /**
   * Adds a set of {@code MapillaryAbstractImage} objects to the list of
   * selected images.
   *
   * @param images A {@link Collection} object containing the set of images to be added.
   */
  public void addMultiSelectedImage(Collection<MapillaryAbstractImage> images) {
    images.stream().filter(image -> !this.multiSelectedImages.contains(image)).forEach(image -> {
      if (this.getSelectedImage() == null) {
        this.setSelectedImage(image);
      } else {
        this.multiSelectedImages.add(image);
      }
    });
    MapillaryLayer.invalidateInstance();
  }

  public List<Bounds> getBounds() {
    return getDataSourceBounds();
<<<<<<< HEAD
  }

  public void addDataSource(DataSource source) {
    dataSources.add(source);
  }

  public void removeDataSource(DataSource source) {
    dataSources.remove(source);
=======
>>>>>>> 8c4f26bb
  }

  public void addDataSource(DataSource source) {
    dataSources.add(source);
  }
  
  public void removeDataSource(DataSource source) {
    dataSources.remove(source);
  }
    
  /**
   * Removes an image from the database. From the {@link List} in this object
   * and from its {@link MapillarySequence}.
   *
   * @param image The {@link MapillaryAbstractImage} that is going to be deleted.
   */
  public void remove(MapillaryAbstractImage image) {
    images.remove(image);
    if (getMultiSelectedImages().contains(image)) {
      setSelectedImage(null);
    }
    if (image.getSequence() != null) {
      image.getSequence().remove(image);
    }
    MapillaryLayer.invalidateInstance();
  }

  /**
   * Removes a set of images from the database.
   *
   * @param images A {@link Collection} of {@link MapillaryAbstractImage} objects that are
   *               going to be removed.
   */
  public void remove(Collection<MapillaryAbstractImage> images) {
    images.forEach(this::remove);
  }

  /**
   * Removes a listener.
   *
   * @param lis Listener to be removed.
   */
  public void removeListener(MapillaryDataListener lis) {
    this.listeners.remove(lis);
  }

  /**
   * Highlights the image under the cursor.
   *
   * @param image The image under the cursor.
   */
  public void setHighlightedImage(MapillaryAbstractImage image) {
    this.highlightedImage = image;
  }

  /**
   * Returns the image under the mouse cursor.
   *
   * @return The image under the mouse cursor.
   */
  public MapillaryAbstractImage getHighlightedImage() {
    return this.highlightedImage;
  }

  /**
   * @return The highlighted images (not including the image under the mouse cursor).
   */
  public Collection<MapillaryAbstractImage> getHighlightedImages() {
    return Collections.unmodifiableCollection(highlightedImages);
  }

  /**
   * Set the highlighted images
   *
   * @param images The images to highlight (not including the one hovered over by the mouse)
   */
  public void setHighlightedImages(Collection<MapillaryAbstractImage> images) {
    highlightedImages.clear();
    highlightedImages.addAll(images);
  }

  /**
   * Returns a Set containing all images.
   *
   * @return A Set object containing all images.
   */
  public synchronized Set<MapillaryAbstractImage> getImages() {
    return images;
  }

  /**
   * Get a specific MapillaryImage
   *
   * @param key The key for the MapillaryImage
   * @return The MapillaryImage or {@code null}
   */
  public MapillaryImage getImage(String key) {
    return getImages().parallelStream().filter(MapillaryImage.class::isInstance)
        .map(MapillaryImage.class::cast).filter(m -> m.getKey().equals(key)).findAny().orElse(null);
  }

  /**
   * Returns a Set of all sequences, that the images are part of.
   * @return all sequences that are contained in the Mapillary data
   */
  public Set<MapillarySequence> getSequences() {
    return images.stream().map(MapillaryAbstractImage::getSequence).collect(Collectors.toSet());
  }

  /**
   * Returns the MapillaryImage object that is currently selected.
   *
   * @return The selected MapillaryImage object.
   */
  public MapillaryAbstractImage getSelectedImage() {
    return this.selectedImage;
  }

  private void fireImagesAdded() {
    listeners.stream().filter(Objects::nonNull).forEach(MapillaryDataListener::imagesAdded);
  }

  /**
   * Selects a new image.If the user does ctrl + click, this isn't triggered.
   *
   * @param image The MapillaryImage which is going to be selected
   */
  public void setSelectedImage(MapillaryAbstractImage image) {
    setSelectedImage(image, false);
  }

  /**
   * Selects a new image.If the user does ctrl+click, this isn't triggered. You
   * can choose whether to center the view on the new image or not.
   *
   * @param image The {@link MapillaryImage} which is going to be selected.
   * @param zoom  True if the view must be centered on the image; false otherwise.
   */
  public void setSelectedImage(MapillaryAbstractImage image, boolean zoom) {
    MapillaryAbstractImage oldImage = this.selectedImage;
    if (image instanceof MapillaryImage && inCurrentlySelectedDetection((MapillaryImage) image)) {
      getAllDetections(Collections.singleton((MapillaryImage) image));
    }
    this.selectedImage = image;
    this.multiSelectedImages.clear();
    final MapView mv = MapillaryPlugin.getMapView();
    if (image != null) {
      this.multiSelectedImages.add(image);
      if (mv != null && image instanceof MapillaryImage) {
        MapillaryImage mapillaryImage = (MapillaryImage) image;

        // Downloading thumbnails of surrounding pictures.
        downloadSurroundingImages(mapillaryImage);
      }
    }
    if (mv != null && zoom && selectedImage != null) {
      mv.zoomTo(selectedImage.getMovingLatLon());
    }
    fireSelectedImageChanged(oldImage, this.selectedImage);
    MapillaryLayer.invalidateInstance();
  }

  /**
   * Check if the image has a selected point object
   *
   * @param image The image to check
   * @return {@code true} if any point object layer has a selected object with the image key.
   */
  public static boolean inCurrentlySelectedDetection(MapillaryImage image) {
    return MainApplication.getLayerManager().getLayersOfType(PointObjectLayer.class).parallelStream()
      .map(PointObjectLayer::getDataSet).flatMap(d -> d.getSelected().parallelStream())
      .filter(p -> p.hasTag("detections"))
      .flatMap(p -> PointObjectLayer.parseDetections(p.get("detections")).parallelStream())
      .anyMatch(p -> image.getKey().equals(p.getOrDefault("image_key", null)));
  }

  /**
   * Downloads surrounding images of this mapillary image in background threads
   *
   * @param mapillaryImage the image for which the surrounding images should be downloaded
   */
  private static void downloadSurroundingImages(MapillaryImage mapillaryImage) {
    MainApplication.worker.execute(() -> {
      final int prefetchCount = MapillaryProperties.PRE_FETCH_IMAGE_COUNT.get();
      CacheAccess<String, BufferedImageCacheEntry> imageCache = Caches.ImageCache.getInstance()
        .getCache(MapillaryCache.Type.FULL_IMAGE);

      MapillaryAbstractImage nextImage = mapillaryImage.next();
      MapillaryAbstractImage prevImage = mapillaryImage.previous();

      long freeMemory = Runtime.getRuntime().freeMemory();
      // 3 bytes for RGB (jpg doesn't support the Alpha channel). I'm using 4 bytes instead of 3 for a buffer.
      long estimatedImageSize = Stream.of(MapillaryCache.Type.values()).mapToLong(v -> v.getHeight() * v.getWidth() * 4)
        .sum();

      for (int i = 0; i < prefetchCount; i++) {
        if (freeMemory - estimatedImageSize < 0) {
          break; // It doesn't make sense to try to cache images that won't be kept.
        }
        if (nextImage != null) {
          if ((nextImage instanceof MapillaryImage) &&
            (imageCache.get(((MapillaryImage) nextImage).getKey()) == null)) {
            CacheUtils.downloadPicture((MapillaryImage) nextImage);
          }
          nextImage = nextImage.next();
        }
        if (prevImage != null) {
          if ((prevImage instanceof MapillaryImage) &&
            (imageCache.get(((MapillaryImage) prevImage).getKey()) == null)) {
            CacheUtils.downloadPicture((MapillaryImage) prevImage);
          }
          prevImage = prevImage.previous();
        }
        imageCache.getCacheControl();
        imageCache.get(mapillaryImage.getKey());
        if (mapillaryImage.next() != null) {
          imageCache.get(mapillaryImage.getKey());
        }
      }
    });
  }

  private void fireSelectedImageChanged(MapillaryAbstractImage oldImage, MapillaryAbstractImage newImage) {
    listeners.stream().filter(Objects::nonNull).forEach(lis -> lis.selectedImageChanged(oldImage, newImage));
  }

  /**
   * Returns a List containing all {@code MapillaryAbstractImage} objects
   * selected with ctrl + click.
   *
   * @return A List object containing all the images selected.
   */
  public Set<MapillaryAbstractImage> getMultiSelectedImages() {
    return this.multiSelectedImages;
  }

  /**
   * Sets a new {@link Collection} object as the used set of images.
   * Any images that are already present, are removed.
   *
   * @param newImages the new image list (previously set images are completely replaced)
   */
  public void setImages(Collection<MapillaryAbstractImage> newImages) {
    synchronized (this) {
      images.clear();
      images.addAll(newImages);
    }
  }

  @Override
  public Collection<DataSource> getDataSources() {
    return Collections.unmodifiableCollection(dataSources);
  }

  /**
   * Get all the detections for an image
   *
   * @param imagesToGet The images to get detections for
   */
  public void getAllDetections(Collection<MapillaryImage> imagesToGet) {
    List<MapillaryImage> list = imagesToGet.stream().filter(Objects::nonNull)
        .collect(Collectors.toCollection(ArrayList::new));
    int index = list.indexOf(getSelectedImage());
    MapillaryImage current = index >= 0 ? list.get(index) : null;
    if (current != null) {
      list.remove(current);
    }
    if (SwingUtilities.isEventDispatchThread()) {
      MainApplication.worker.execute(() -> {
        getDetections(Collections.singleton(current));
        getDetections(list);
      });
    } else {
      getDetections(Collections.singleton(current));
      getDetections(list);
    }
  }

  private void getDetections(Collection<MapillaryImage> imagesToGetDetections) {
    if (imagesToGetDetections == null || imagesToGetDetections.isEmpty()) {
      return;
    }
    synchronized (fullyDownloadedDetections) {
      Collection<MapillaryImage> imagesToGet = imagesToGetDetections.stream()
          .filter(Objects::nonNull)
          .filter(i -> !fullyDownloadedDetections.contains(i)).collect(Collectors.toList());
      URL nextUrl = MapillaryURL.APIv3
          .retrieveDetections(imagesToGet.stream().map(MapillaryImage::getKey).collect(Collectors.toList()));
      Map<String, List<ImageDetection>> detections = new HashMap<>();
      while (nextUrl != null) {
        HttpClient client = HttpClient.create(nextUrl);
        if (MapillaryUser.getUsername() != null)
          OAuthUtils.addAuthenticationHeader(client);
        try (JsonReader reader = createJsonReader(client)) {
          Map<String, List<ImageDetection>> tMap = JsonDecoder
              .decodeFeatureCollection(reader.readObject(), JsonImageDetectionDecoder::decodeImageDetection).stream()
              .collect(Collectors.groupingBy(ImageDetection::getImageKey));
          tMap.forEach((key, detection) -> {
            List<ImageDetection> detectionList = detections.getOrDefault(key, new ArrayList<>());
            detections.putIfAbsent(key, detectionList);
            detectionList.addAll(detection);
          });
          nextUrl = MapillaryURL.APIv3.parseNextFromLinkHeaderValue(client.getResponse().getHeaderField("Link"));
        } catch (IOException | JsonException | NumberFormatException e) {
          Logging.error(e);
          nextUrl = null; // Ensure we don't keep looping if there is an error.
        }
      }
      imagesToGet.forEach(i -> {
        i.setAllDetections(detections.get(i.getKey()));
        fullyDownloadedDetections.add(i);
      });
      if (imagesToGet.contains(getSelectedImage())) {
        MapillaryMainDialog.getInstance().mapillaryImageDisplay
          .setAllDetections(((MapillaryImage) getSelectedImage()).getDetections());
      }
    }
  }

  private static JsonReader createJsonReader(HttpClient client) throws IOException {
    client.connect();
    return Json.createReader(client.getResponse().getContent());
  }
}<|MERGE_RESOLUTION|>--- conflicted
+++ resolved
@@ -193,17 +193,6 @@
 
   public List<Bounds> getBounds() {
     return getDataSourceBounds();
-<<<<<<< HEAD
-  }
-
-  public void addDataSource(DataSource source) {
-    dataSources.add(source);
-  }
-
-  public void removeDataSource(DataSource source) {
-    dataSources.remove(source);
-=======
->>>>>>> 8c4f26bb
   }
 
   public void addDataSource(DataSource source) {
